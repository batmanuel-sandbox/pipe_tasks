#!/usr/bin/env python
#
# LSST Data Management System
# Copyright 2008, 2009, 2010, 2011, 2012 LSST Corporation.
#
# This product includes software developed by the
# LSST Project (http://www.lsst.org/).
#
# This program is free software: you can redistribute it and/or modify
# it under the terms of the GNU General Public License as published by
# the Free Software Foundation, either version 3 of the License, or
# (at your option) any later version.
#
# This program is distributed in the hope that it will be useful,
# but WITHOUT ANY WARRANTY; without even the implied warranty of
# MERCHANTABILITY or FITNESS FOR A PARTICULAR PURPOSE.    See the
# GNU General Public License for more details.
#
# You should have received a copy of the LSST License Statement and
# the GNU General Public License along with this program.  If not,
# see <http://www.lsstcorp.org/LegalNotices/>.
#
import lsst.pex.config as pexConfig
import lsst.afw.geom as afwGeom
import lsst.afw.image as afwImage
import lsst.afw.math as afwMath
import lsst.coadd.utils as coaddUtils
import lsst.pipe.base as pipeBase
from .coaddBase import CoaddBaseTask
from .interpImage import InterpImageTask
from .matchBackgrounds import MatchBackgroundsTask

__all__ = ["AssembleCoaddTask"]

class AssembleCoaddConfig(CoaddBaseTask.ConfigClass):
    subregionSize = pexConfig.ListField(
        dtype = int,
        doc = "Width, height of stack subregion size; " \
              "make small enough that a full stack of images will fit into memory at once.",
        length = 2,
        default = (2000, 2000),
    )
    doSigmaClip = pexConfig.Field(
        dtype = bool,
        doc = "Perform sigma clipped outlier rejection? If False then compute a simple mean.",
        default = True,
    )
    sigmaClip = pexConfig.Field(
        dtype = float,
        doc = "Sigma for outlier rejection; ignored if doSigmaClip false.",
        default = 3.0,
    )
    clipIter = pexConfig.Field(
        dtype = int,
        doc = "Number of iterations of outlier rejection; ignored if doSigmaClip false.",
        default = 2,
    )
    doScaleZeroPoint = pexConfig.Field(
        doc = "Adjust the photometric zero point of the coadd temp exposures?",
        dtype = bool,
        default = True,
    )
    scaleZeroPoint = pexConfig.ConfigurableField(
        target = coaddUtils.ScaleZeroPointTask,
        doc = "Task to adjust the photometric zero point of the coadd temp exposures",
    )
    doInterp = pexConfig.Field(
        doc = "Interpolate over NaN pixels? Also extrapolate, if necessary, but the results are ugly.",
        dtype = bool,
        default = True,
    )
    interpFwhm = pexConfig.Field(
        doc = "FWHM of PSF used for interplation (arcsec)",
        dtype = float,
        default = 1.5,
    )
    interpImage = pexConfig.ConfigurableField(
        target = InterpImageTask,
        doc = "Task to interpolate (and extrapolate) over NaN pixels",
    )
    matchBackgrounds = pexConfig.ConfigurableField(
        target = MatchBackgroundsTask,
        doc = "Task to match backgrounds",
    )
    doWrite = pexConfig.Field(
        doc = "Persist coadd?",
        dtype = bool,
        default = True,
    )
    doMatchBackgrounds = pexConfig.Field(
        doc = "Match backgrounds of coadd temp exposures before coadding them. " \
        "If False, the coadd temp expsosures must already have been background subtracted or " \
        "matched backgrounds",
        dtype = bool,
        default = True,
    )
    autoReference = pexConfig.Field(
        doc = "Automatically select the coadd temp exposure to use as a reference for background matching? " \
              "Ignored if doMatchBackgrounds false. " \
              "If False you must specify the reference temp exposure as the data Id",
        dtype = bool,
        default = True,
    )


class AssembleCoaddTask(CoaddBaseTask):
    """Assemble a coadd from a set of coaddTempExp
    """
    ConfigClass = AssembleCoaddConfig
    _DefaultName = "assembleCoadd"

    def __init__(self, *args, **kwargs):
        CoaddBaseTask.__init__(self, *args, **kwargs)
        self.makeSubtask("interpImage")
        self.makeSubtask("scaleZeroPoint")
        self.makeSubtask("matchBackgrounds")

    @pipeBase.timeMethod
    def run(self, dataRef):
        """Assemble a coadd from a set of coaddTempExp

        The coadd is computed as a mean with optional outlier rejection.

        assembleCoaddTask only works on the dataset type 'coaddTempExp', which are 'coadd temp exposures.
        Each coaddTempExp is the size of a patch and contains data for one run, visit or
        (for a non-mosaic camera it will contain data for a single exposure).

        coaddTempExps, by default, will have backgrounds in them and will require
        config.doMatchBackgrounds = True. However, makeCoaddTempExp.py can optionally create background-
        subtracted coaddTempExps which can be coadded here by setting
        config.doMatchBackgrounds = False.

        @param dataRef: data reference for a coadd patch (of dataType 'Coadd') OR a data reference
        for a coadd temp exposure (of dataType 'Coadd_tempExp') which serves as the reference visit
        if config.doMatchBackgrounds true and config.autoReference false)
        If supplying a coadd patch: Must include keys "tract", "patch",
            plus the camera-specific filter key (e.g. "filter")
        Used to access the following data products (depending on the config):
        - [in] self.config.coaddName + "Coadd_tempExp"
        - [out] self.config.coaddName + "Coadd"

        @return: a pipeBase.Struct with fields:
        - coaddExposure: coadd exposure
        """
        skyInfo = self.getSkyInfo(dataRef)
        datasetType = self.config.coaddName + "Coadd"

        wcs = skyInfo.wcs
        bbox = skyInfo.bbox

        calExpRefList = self.selectExposures(patchRef=dataRef, wcs=wcs, bbox=bbox)


        numExp = len(calExpRefList)
        if numExp < 1:
            raise pipeBase.TaskError("No overlapping exposures found by database %s to coadd" %
                                 (self.config.select.database))
        self.log.info("Selected %s calexp" % (numExp,))

        tempExpName = self.config.coaddName + "Coadd_tempExp"
        tempExpSubName = tempExpName + "_sub"

        # compute tempKeyList: a tuple of ID key names in a calExpId that identify a coaddTempExp.
        # You must also specify tract and patch to make a complete coaddTempExp ID.
        butler = dataRef.butlerSubset.butler
        tempExpKeySet = set(butler.getKeys(datasetType=tempExpName, level="Ccd")) - set(("patch", "tract"))
        coaddKeySet = set(butler.getKeys(datasetType=datasetType, level="Ccd")) - set(("patch", "tract"))

        tempExpKeyList = tuple(sorted(tempExpKeySet))

        patchIdDict = dataRef.dataId.copy()

        refExpDataRef = None
        refImageScaler = coaddUtils.ImageScaler()
        if not self.config.autoReference:
            # define refExpDataRef and take out visit/run from the dataRef to make it a true patchRef
            refExpDataRef = butler.dataRef(datasetType = tempExpName, dataId=dataRef.dataId)
            for key in tempExpKeySet:
                if key not in coaddKeySet:
                    del patchIdDict[key]
            if not refExpDataRef.datasetExists(tempExpName):
                raise pipeBase.TaskError("Could not reference expsure %s %s; skipping it" % \
                    (tempExpName, refExpDataRef.dataId))

            if self.config.doScaleZeroPoint:
                refExposure = refExpDataRef.get(tempExpName, immediate=True)
                refImageScaler = self.scaleZeroPoint.computeImageScaler(
                    exposure = refExposure,
                    exposureId = refExpDataRef.dataId,
                )
                del refExposure


        # compute tempExpIdDict, a dict whose:
        # - keys are tuples of coaddTempExp ID values in tempKeyList order
        # - values are tempExpRef
        # Do not check for existence yet (to avoid checking one coaddTempExp multiple times);
        # wait until all desired coaddTempExp have been identified
        tempExpIdDict = dict()
        for calExpRef in calExpRefList:
            calExpId = calExpRef.dataId
            tempExpIdTuple = tuple(calExpId[key] for key in tempExpKeyList)
            if tempExpIdTuple not in tempExpIdDict:
                tempExpId = dict((key, calExpId[key]) for key in tempExpKeyList)
                tempExpId.update(patchIdDict)
                tempExpRef = calExpRef.butlerSubset.butler.dataRef(
                    datasetType = tempExpName,
                    dataId = tempExpId,
                )
                tempExpIdDict[tempExpIdTuple] = tempExpRef

        statsCtrl = afwMath.StatisticsControl()
        statsCtrl.setNumSigmaClip(self.config.sigmaClip)
        statsCtrl.setNumIter(self.config.clipIter)
        statsCtrl.setAndMask(self._badPixelMask)
        statsCtrl.setNanSafe(True)

        # compute tempExpRefList: a list of tempExpRef that actually exist
        # and weightList: a list of the weight of the associated coadd tempExp
        # and imageScalerList: a list of scale factors for the associated coadd tempExp
        tempExpRefList = []
        weightList = []
        imageScalerList = []
        for tempExpRef in tempExpIdDict.itervalues():
            if not tempExpRef.datasetExists(tempExpName):
                self.log.warn("Could not find %s %s; skipping it" % (tempExpName, tempExpRef.dataId))
                continue

            tempExp = tempExpRef.get(tempExpName, immediate=True)
            maskedImage = tempExp.getMaskedImage()
            statObj = afwMath.makeStatistics(maskedImage.getVariance(), maskedImage.getMask(),
                afwMath.MEANCLIP, statsCtrl)
            meanVar, meanVarErr = statObj.getResult(afwMath.MEANCLIP);
            weight = 1.0 / float(meanVar)
            self.log.info("Weight of %s %s = %0.3f" % (tempExpName, tempExpRef.dataId, weight))
<<<<<<< HEAD
            imageScaler = self.scaleZeroPoint.computeImageScaler(
                exposureId = tempExpRef.dataId,
                wcs = wcs,
                bbox = bbox
            )
=======
            if self.config.doScaleZeroPoint:
                imageScaler = self.scaleZeroPoint.computeImageScaler(
                    exposure = tempExp,
                    exposureId = tempExpRef.dataId,
                )
            else:
                imageScaler = coaddUtils.ImageScaler() # null scaler
>>>>>>> b5847309
            
            del maskedImage
            del tempExp

            tempExpRefList.append(tempExpRef)
            weightList.append(weight)
            imageScalerList.append(imageScaler)

        del tempExpIdDict

        if not tempExpRefList:
            raise pipeBase.TaskError("No coadd temporary exposures found")
        self.log.info("Found %s %s" % (len(tempExpRefList), tempExpName))

        if self.config.doMatchBackgrounds:
            try:
                backgroundInfoList = self.matchBackgrounds.run(
                    toMatchRefList = tempExpRefList,
                    imageScalerList = imageScalerList,
                    refExpDataRef = refExpDataRef,
                    refImageScaler = refImageScaler,
                    tempExpName = tempExpName,
                ).backgroundInfoList
            except Exception, e:
                self.log.fatal("Cannot match backgrounds: %s" % (e))
                raise pipeBase.TaskError("Background matching failed.")

            if not any([m.backgroundModel for m in backgroundInfoList]):
                raise pipeBase.TaskError("No valid background models")

            newWeightList = []
            newTempExpRefList = []
            newBackgroundStructList = []
            newScaleList = []
            # the number of good backgrounds may be < than len(tempExpList)
            # sync these up and correct the weights
            for i, tempExpRef in enumerate(tempExpRefList):
                if (backgroundInfoList[i].backgroundModel is None) and not backgroundInfoList[i].isReference:
                    self.log.info("No background offset model available for %s: skipping"%(tempExpRef.dataId))
                    continue
                newWeightList.append(1 / (1 / weightList[i] + backgroundInfoList[i].fitRMS**2))
                newTempExpRefList.append(tempExpRef)
                newBackgroundStructList.append(backgroundInfoList[i])
                newScaleList.append(imageScalerList[i])
            weightList = newWeightList
            tempExpRefList = newTempExpRefList
            backgroundInfoList = newBackgroundStructList 
            imageScalerList = newScaleList

            if not tempExpRefList:
                raise pipeBase.TaskError("No valid background models")

        self.log.info("Assembling %s %s" % (len(tempExpRefList), tempExpName))
        statsCtrl = afwMath.StatisticsControl()
        statsCtrl.setNumSigmaClip(self.config.sigmaClip)
        statsCtrl.setNumIter(self.config.clipIter)
        statsCtrl.setAndMask(self.getBadPixelMask())
        statsCtrl.setNanSafe(True)
        statsCtrl.setCalcErrorFromInputVariance(True)

        if self.config.doSigmaClip:
            statsFlags = afwMath.MEANCLIP
        else:
            statsFlags = afwMath.MEAN

        coaddExposure = afwImage.ExposureF(bbox, wcs)
        coaddExposure.setCalib(self.scaleZeroPoint.getCalib())
        coaddMaskedImage = coaddExposure.getMaskedImage()
        subregionSizeArr = self.config.subregionSize
        subregionSize = afwGeom.Extent2I(subregionSizeArr[0], subregionSizeArr[1])
        didSetMetadata = False
        for subBBox in _subBBoxIter(bbox, subregionSize):
            try:
                self.log.info("Computing coadd %s" % (subBBox,))
                coaddView = afwImage.MaskedImageF(coaddMaskedImage, subBBox, afwImage.PARENT, False)
                maskedImageList = afwImage.vectorMaskedImageF() # [] is rejected by afwMath.statisticsStack
                
                for idx, (tempExpRef, imageScaler) in enumerate(zip(tempExpRefList,imageScalerList)):

                    exposure = tempExpRef.get(tempExpSubName, bbox=subBBox, imageOrigin="PARENT")
                    maskedImage = exposure.getMaskedImage()
                    imageScaler.scaleMaskedImage(maskedImage)
                        
                    if not didSetMetadata:
                        coaddExposure.setFilter(exposure.getFilter())
                        didSetMetadata = True
                    if self.config.doMatchBackgrounds and not backgroundInfoList[idx].isReference:
                        backgroundModel = backgroundInfoList[idx].backgroundModel
                        backgroundImage = backgroundModel.getImage() if self.matchBackgrounds.config.usePolynomial \
                                          else backgroundModel.getImageF()
                        backgroundImage.setXY0(coaddMaskedImage.getXY0())
                        maskedImage += backgroundImage.Factory(backgroundImage, subBBox,
                                                               afwImage.PARENT, False)

                        var = maskedImage.getVariance()
                        var += (backgroundInfoList[idx].fitRMS)**2

                    maskedImageList.append(maskedImage)

                with self.timer("stack"):
                    coaddSubregion = afwMath.statisticsStack(
                        maskedImageList, statsFlags, statsCtrl, weightList)

                coaddView <<= coaddSubregion
            except Exception, e:
                self.log.fatal("Cannot compute coadd %s: %s" % (subBBox, e,))

        coaddUtils.setCoaddEdgeBits(coaddMaskedImage.getMask(), coaddMaskedImage.getVariance())

        if self.config.doInterp:
            fwhmPixels = self.config.interpFwhm / wcs.pixelScale().asArcseconds()
            self.interpImage.interpolateOnePlane(
                maskedImage = coaddExposure.getMaskedImage(),
                planeName = "EDGE",
                fwhmPixels = fwhmPixels,
            )

        if self.config.doWrite:
            coaddName = self.config.coaddName + "Coadd"
            self.log.info("Persisting %s" % (coaddName,))
            dataRef.put(coaddExposure, coaddName)

        return pipeBase.Struct(
            coaddExposure = coaddExposure,
        )


    @classmethod
    def _makeArgumentParser(cls):
        """Create an argument parser
        """
        return AssembleCoaddArgumentParser(
            name=cls._DefaultName,
            datasetType=cls.ConfigClass().coaddName + "Coadd_tempExp"
            )

    def _getConfigName(self):
        """Return the name of the config dataset
        """
        return "%s_%s_config" % (self.config.coaddName, self._DefaultName)

    def _getMetadataName(self):
        """Return the name of the metadata dataset
        """
        return "%s_%s_metadata" % (self.config.coaddName, self._DefaultName)

def _subBBoxIter(bbox, subregionSize):
    """Iterate over subregions of a bbox

    @param[in] bbox: bounding box over which to iterate: afwGeom.Box2I
    @param[in] subregionSize: size of sub-bboxes

    @return subBBox: next sub-bounding box of size subregionSize or smaller;
        each subBBox is contained within bbox, so it may be smaller than subregionSize at the edges of bbox,
        but it will never be empty
    """
    if bbox.isEmpty():
        raise RuntimeError("bbox %s is empty" % (bbox,))
    if subregionSize[0] < 1 or subregionSize[1] < 1:
        raise RuntimeError("subregionSize %s must be nonzero" % (subregionSize,))

    for rowShift in range(0, bbox.getHeight(), subregionSize[1]):
        for colShift in range(0, bbox.getWidth(), subregionSize[0]):
            subBBox = afwGeom.Box2I(bbox.getMin() + afwGeom.Extent2I(colShift, rowShift), subregionSize)
            subBBox.clip(bbox)
            if subBBox.isEmpty():
                raise RuntimeError("Bug: empty bbox! bbox=%s, subregionSize=%s, colShift=%s, rowShift=%s" % \
                    (bbox, subregionSize, colShift, rowShift))
            yield subBBox



class AssembleCoaddArgumentParser(pipeBase.ArgumentParser):
    """A version of lsst.pipe.base.ArgumentParser specialized for assembleCoadd.
    """
    def _makeDataRefList(self, namespace):
        """Make namespace.dataRefList from namespace.dataIdList.

           Interpret the config.doMatchBackgrounds, config.autoReference,
           and whether a visit/run supplied.
           If a visit/run is supplied, config.autoReference is automatically set to False.
           if config.doMatchBackgrounds == false, then a visit/run will be ignored if accidentally supplied.

        """
        keysCoadd = namespace.butler.getKeys(datasetType=namespace.config.coaddName + "Coadd",
                                             level=self._dataRefLevel)
        keysCoaddTempExp = namespace.butler.getKeys(datasetType=namespace.config.coaddName + "Coadd_tempExp",
                                                    level=self._dataRefLevel)

        if namespace.config.doMatchBackgrounds:
            if namespace.config.autoReference: #matcher will pick it's own reference image
                namespace.datasetType = namespace.config.coaddName + "Coadd"
                validKeys = keysCoadd
            else:
                namespace.datasetType = namespace.config.coaddName + "Coadd_tempExp"
                validKeys = keysCoaddTempExp
        else: #bkg subtracted coadd
            namespace.datasetType = namespace.config.coaddName + "Coadd"
            validKeys = keysCoadd

        namespace.dataRefList = []
        for dataId in namespace.dataIdList:
            # tract and patch are required
            for key in validKeys:
                if key not in dataId:
                    self.error("--id must include " + key)

            for key in dataId: # check if users supplied visit/run
                if (key not in keysCoadd) and (key in keysCoaddTempExp):  #user supplied a visit/run
                    # user probably meant: autoReference = False
                    namespace.config.autoReference = False
                    namespace.datasetType = namespace.config.coaddName + "Coadd_tempExp"
                    print "Switching config.autoReference to False. " \
                                  "Applies only to background Matching. "

            dataRef = namespace.butler.dataRef(
                datasetType = namespace.datasetType,
                dataId = dataId,
            )
            namespace.dataRefList.append(dataRef)

<|MERGE_RESOLUTION|>--- conflicted
+++ resolved
@@ -55,7 +55,7 @@
         doc = "Number of iterations of outlier rejection; ignored if doSigmaClip false.",
         default = 2,
     )
-    doScaleZeroPoint = pexConfig.Field(
+    doInterpScaleZeroPoint = pexConfig.Field(
         doc = "Adjust the photometric zero point of the coadd temp exposures?",
         dtype = bool,
         default = True,
@@ -112,7 +112,10 @@
     def __init__(self, *args, **kwargs):
         CoaddBaseTask.__init__(self, *args, **kwargs)
         self.makeSubtask("interpImage")
-        self.makeSubtask("scaleZeroPoint")
+        if self.config.doInterpScaleZeroPoint:
+            self.makeSubtask("scaleZeroPoint")
+        else:
+            self.scaleZeroPoint = coaddUtils.ScaleZeroPointTask()
         self.makeSubtask("matchBackgrounds")
 
     @pipeBase.timeMethod
@@ -170,8 +173,9 @@
 
         patchIdDict = dataRef.dataId.copy()
 
+
         refExpDataRef = None
-        refImageScaler = coaddUtils.ImageScaler()
+        refImageScaler = None
         if not self.config.autoReference:
             # define refExpDataRef and take out visit/run from the dataRef to make it a true patchRef
             refExpDataRef = butler.dataRef(datasetType = tempExpName, dataId=dataRef.dataId)
@@ -182,13 +186,13 @@
                 raise pipeBase.TaskError("Could not reference expsure %s %s; skipping it" % \
                     (tempExpName, refExpDataRef.dataId))
 
-            if self.config.doScaleZeroPoint:
-                refExposure = refExpDataRef.get(tempExpName, immediate=True)
-                refImageScaler = self.scaleZeroPoint.computeImageScaler(
-                    exposure = refExposure,
-                    exposureId = refExpDataRef.dataId,
+            refExposure = refExpDataRef.get(tempExpName, immediate=True)
+            refImageScaler = self.scaleZeroPoint.computeImageScaler(
+                exposure = refExposure,
+                exposureId = refExpDataRef.dataId,
+                wcs = wcs
                 )
-                del refExposure
+            del refExposure
 
 
         # compute tempExpIdDict, a dict whose:
@@ -233,22 +237,12 @@
             meanVar, meanVarErr = statObj.getResult(afwMath.MEANCLIP);
             weight = 1.0 / float(meanVar)
             self.log.info("Weight of %s %s = %0.3f" % (tempExpName, tempExpRef.dataId, weight))
-<<<<<<< HEAD
             imageScaler = self.scaleZeroPoint.computeImageScaler(
+                exposure = tempExp, 
                 exposureId = tempExpRef.dataId,
-                wcs = wcs,
-                bbox = bbox
-            )
-=======
-            if self.config.doScaleZeroPoint:
-                imageScaler = self.scaleZeroPoint.computeImageScaler(
-                    exposure = tempExp,
-                    exposureId = tempExpRef.dataId,
+                wcs = wcs 
                 )
-            else:
-                imageScaler = coaddUtils.ImageScaler() # null scaler
->>>>>>> b5847309
-            
+
             del maskedImage
             del tempExp
 
@@ -265,11 +259,11 @@
         if self.config.doMatchBackgrounds:
             try:
                 backgroundInfoList = self.matchBackgrounds.run(
-                    toMatchRefList = tempExpRefList,
+                    expRefList = tempExpRefList,
                     imageScalerList = imageScalerList,
                     refExpDataRef = refExpDataRef,
                     refImageScaler = refImageScaler,
-                    tempExpName = tempExpName,
+                    expDatasetType = tempExpName,
                 ).backgroundInfoList
             except Exception, e:
                 self.log.fatal("Cannot match backgrounds: %s" % (e))
@@ -467,5 +461,4 @@
                 datasetType = namespace.datasetType,
                 dataId = dataId,
             )
-            namespace.dataRefList.append(dataRef)
-
+            namespace.dataRefList.append(dataRef)