--- conflicted
+++ resolved
@@ -36,30 +36,12 @@
 class CoaddConfig(CoaddBaseTask.ConfigClass):
     """Config for CoaddTask
     """
-<<<<<<< HEAD
-    desiredFwhm = pexConfig.Field(
-        doc = "desired FWHM of coadd (arc seconds); None for no FWHM matching",
-        dtype = float,
-        optional = True,
-        check = lambda x: x is None or x > 0.0,
-    )
-    coaddKernelSizeFactor = pexConfig.Field(
-        dtype = float,
-        doc = "coadd kernel size = coadd FWHM converted to pixels * coaddKernelSizeFactor",
-        default = 3.0,
-    )
-    warpAndPsfMatch = pexConfig.ConfigurableField(
-        target = WarpAndPsfMatchTask,
-        doc = "Task to warp, PSF-match and zero-point-match calexp",
-    )
-=======
     doPsfMatch = pexConfig.Field(dtype=bool, doc="Match to modelPsf?", default=False)
     modelPsf = pexConfig.ConfigField(dtype=DoubleGaussianPsfConfig, doc="Model Psf specification")
     warpAndPsfMatch = pexConfig.ConfigurableField(
         target = WarpAndPsfMatchTask,
         doc = "Task to warp, PSF-match and zero-point-match calexp",
     )
->>>>>>> a2a50889
     scaleZeroPoint = pexConfig.ConfigurableField(
         target = coaddUtils.ScaleZeroPointTask,
         doc = "Task to compute zero point scale",
@@ -75,11 +57,7 @@
     )
     interpFwhm = pexConfig.Field(
         dtype = float,
-<<<<<<< HEAD
-        doc = "Interpolation PSF FWHM (arcsec) if desiredFwhm is not specified",
-=======
         doc = "FWHM of PSf used for interpolation (arcsec)",
->>>>>>> a2a50889
         default = 1.5,
         check = lambda x: x > 0,
         )
@@ -132,11 +110,7 @@
             raise pipeBase.TaskError("No exposures to coadd")
         self.log.info("Coadding %d exposures" % len(imageRefList))
 
-<<<<<<< HEAD
-        modelPsf = self.makeModelPsf(self.config.desiredFwhm, tractWcs, self.config.coaddKernelSizeFactor)
-=======
         modelPsf = self.makeModelPsf(self.config.modelPsf, tractWcs) if self.doPsfMatch else None
->>>>>>> a2a50889
         coaddData = self.warpAndCoadd(imageRefList, patchBBox, tractWcs, modelPsf=modelPsf)
         if self.config.doInterp:
             self.interpolateExposure(coaddData.coaddExposure)
@@ -144,15 +118,8 @@
         if self.config.doWrite:
             self.writeCoaddOutput(patchRef, coaddData.coaddExposure)
             self.writeCoaddOutput(patchRef, coaddData.weightMap, "depth")
-<<<<<<< HEAD
-            if self.config.desiredFwhm is not None:
-                psf = self.makeModelPsf(fwhmPixels=self.config.desiredFwhm, wcs=wcs,
-                                        sizeFactor=self.config.coaddKernelSizeFactor)
-                self.writeCoaddOutput(patchRef, psf, "initPsf")
-=======
             if modelPsf is not None:
                 self.writeCoaddOutput(patchRef, modelPsf, "initPsf")
->>>>>>> a2a50889
 
         return coaddData
     
@@ -180,10 +147,6 @@
         - weightMap: the weight map of the coadded exposure
         - coadd: coaddUtils.Coadd object with results
         """
-<<<<<<< HEAD
-        doPsfMatch = self.config.desiredFwhm is not None
-=======
->>>>>>> a2a50889
         coadd = self.makeCoadd(bbox, wcs)
         for ind, calExpRef in enumerate(imageRefList):
             if not calExpRef.datasetExists("calexp"):
@@ -191,11 +154,7 @@
                 continue
 
             self.log.info("Processing exposure %d of %d: %s" % (ind+1, len(imageRefList), calExpRef.dataId))
-<<<<<<< HEAD
-            exposure = self.getCalExp(calExpRef, getPsf=doPsfMatch, bgSubtracted=True)
-=======
             exposure = self.getCalExp(calExpRef, getPsf=self.config.doPsfMatch, bgSubtracted=True)
->>>>>>> a2a50889
             try:
                 exposure = self.warpAndPsfMatch.run(exposure, wcs=wcs, modelPsf=modelPsf,
                                                     maxBBox=bbox).exposure
@@ -223,16 +182,11 @@
 
         In this case, we're interested in interpolating over "EDGE" pixels,
         which are pixels that have no contributing (good) input pixels.
-<<<<<<< HEAD
-        """
-        fwhmArcSec = self.config.desiredFwhm or self.config.interpFwhm
-=======
 
         Presently, the interpolation code in meas_algorithms doesn't use
         the input PSF, so we're not too careful what we give it.
         """
         fwhmArcSec = self.config.interpFwhm
->>>>>>> a2a50889
         fwhmPixels = fwhmArcSec / exp.getWcs().pixelScale().asArcseconds()
         self.interpImage.interpolateOnePlane(
             maskedImage = exp.getMaskedImage(),
