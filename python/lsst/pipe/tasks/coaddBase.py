--- conflicted
+++ resolved
@@ -21,11 +21,7 @@
 # see <http://www.lsstcorp.org/LegalNotices/>.
 #
 import math
-<<<<<<< HEAD
-import numpy
-=======
 import argparse
->>>>>>> a2a50889
 
 import lsst.pex.exceptions as pexExceptions
 import lsst.pex.config as pexConfig
@@ -33,14 +29,9 @@
 import lsst.afw.geom as afwGeom
 import lsst.afw.image as afwImage
 import lsst.pipe.base as pipeBase
-<<<<<<< HEAD
-from .selectImages import BadSelectImagesTask
-from .coaddInputRecorder import CoaddInputRecorderTask
-=======
 
 from lsst.afw.fits.fitsLib import FitsError
 from .selectImages import WcsSelectImagesTask, SelectStruct
->>>>>>> a2a50889
 
 __all__ = ["CoaddBaseTask"]
 
@@ -74,19 +65,12 @@
         doc = "Mask planes that, if set, the associated pixel should not be included in the coaddTempExp.",
         default = ("EDGE",),
     )
-<<<<<<< HEAD
-    inputRecorder = pexConfig.ConfigurableField(
-        doc = "Subtask that handles inputRecorder catalogs added to the final Exposure",
-        target = CoaddInputRecorderTask
-    )
-=======
 
 class CoaddTaskRunner(pipeBase.TaskRunner):
     @staticmethod
     def getTargetList(parsedCmd, **kwargs):
         return pipeBase.TaskRunner.getTargetList(parsedCmd, selectDataList=parsedCmd.selectId.dataList,
                                                  **kwargs)
->>>>>>> a2a50889
 
 class CoaddBaseTask(pipeBase.CmdLineTask):
     """Base class for coaddition.
@@ -99,16 +83,6 @@
     def __init__(self, *args, **kwargs):
         pipeBase.Task.__init__(self, *args, **kwargs)
         self.makeSubtask("select")
-<<<<<<< HEAD
-        self.makeSubtask("inputRecorder")
-        self._badPixelMask = afwImage.MaskU.getPlaneBitMask(self.config.badMaskPlanes)
-
-    def getBadPixelMask(self):
-        """Get the bad pixel mask
-        """
-        return self._badPixelMask
-=======
->>>>>>> a2a50889
 
     def selectExposures(self, patchRef, skyInfo=None, selectDataList=[]):
         """Select exposures to coadd
