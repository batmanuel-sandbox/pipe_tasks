#!/usr/bin/env python
#
# LSST Data Management System
# Copyright 2012 LSST Corporation.
#
# This product includes software developed by the
# LSST Project (http://www.lsst.org/).
#
# This program is free software: you can redistribute it and/or modify
# it under the terms of the GNU General Public License as published by
# the Free Software Foundation, either version 3 of the License, or
# (at your option) any later version.
#
# This program is distributed in the hope that it will be useful,
# but WITHOUT ANY WARRANTY; without even the implied warranty of
# MERCHANTABILITY or FITNESS FOR A PARTICULAR PURPOSE.    See the
# GNU General Public License for more details.
#
# You should have received a copy of the LSST License Statement and
# the GNU General Public License along with this program.  If not,
# see <http://www.lsstcorp.org/LegalNotices/>.
#
import math
import random
import numpy as np

import lsst.afw.display.ds9 as ds9
import lsst.pex.config as pexConfig
import lsst.pipe.base as pipeBase
import lsst.daf.base as dafBase
import lsst.afw.geom as afwGeom
import lsst.afw.detection as afwDetect
import lsst.afw.image as afwImage
import lsst.afw.math as afwMath
import lsst.afw.table as afwTable
import lsst.meas.astrom as measAstrom
from lsst.pipe.tasks.registerImage import RegisterTask
from lsst.meas.algorithms import SourceDetectionTask, SourceMeasurementTask, SourceDeblendTask, \
    starSelectorRegistry, PsfAttributes
from lsst.ip.diffim import ImagePsfMatchTask, DipoleMeasurementTask, DipoleAnalysis, \
    SourceFlagChecker, KernelCandidateF, cast_KernelCandidateF, makeKernelBasisList
import lsst.ip.diffim.utils as diUtils
import lsst.ip.diffim.diffimTools as diffimTools

FwhmPerSigma = 2 * math.sqrt(2 * math.log(2))

class ImageDifferenceConfig(pexConfig.Config):
    """Config for ImageDifferenceTask
    """
    doAddCalexpBackground = pexConfig.Field(dtype=bool, default=True,
        doc = "Add background to calexp before processing it.  Useful as ipDiffim does background matching.")
    doUseRegister = pexConfig.Field(dtype=bool, default=True, 
        doc = "Use image-to-image registration to align template with science image")
    doDebugRegister = pexConfig.Field(dtype=bool, default=False, 
        doc = "Writing debugging data for doUseRegister")
    doSelectSources = pexConfig.Field(dtype=bool, default=True, 
        doc = "Select stars to use for kernel fitting")
    doSubtract = pexConfig.Field(dtype=bool, default=True, doc = "Compute subtracted exposure?")
    doPreConvolve = pexConfig.Field(dtype=bool, default=True,
        doc = "Convolve science image by its PSF before PSF-matching?")
    useGaussianForPreConvolution = pexConfig.Field(dtype=bool, default=True,
        doc = "Use a simple gaussian PSF model for pre-convolution (else use fit PSF)? "
            "Ignored if doPreConvolve false.")
    doDetection = pexConfig.Field(dtype=bool, default=True, doc = "Detect sources?")
    doMerge = pexConfig.Field(dtype=bool, default=True,
        doc = "Merge positive and negative diaSources with grow radius set by growFootprint")
    doMatchSources = pexConfig.Field(dtype=bool, default=True,
        doc = "Match diaSources with input calexp sources and ref catalog sources")
    doMeasurement = pexConfig.Field(dtype=bool, default=True, doc = "Measure diaSources?")
    doWriteSubtractedExp = pexConfig.Field(dtype=bool, default=True, doc = "Write difference exposure?")
    doWriteMatchedExp = pexConfig.Field(dtype=bool, default=False,
        doc = "Write warped and PSF-matched template coadd exposure?")
    doWriteSources = pexConfig.Field(dtype=bool, default=True, doc = "Write sources?")
    doWriteHeavyFootprintsInSources = pexConfig.Field(dtype=bool, default=False,
        doc = "Include HeavyFootprint data in source table?")
    doAddMetrics = pexConfig.Field(dtype=bool, default=True,
        doc = "Add columns to the source table to hold analysis metrics.")
                                                      
    coaddName = pexConfig.Field(
        doc = "coadd name: typically one of deep or goodSeeing",
        dtype = str,
        default = "deep",
    )
    convolveTemplate = pexConfig.Field(
        doc = "Which image gets convolved (default = template)",
        dtype = bool,
        default = True
    )
    sourceSelector = starSelectorRegistry.makeField("Source selection algorithm", default="diacatalog")
    subtract = pexConfig.ConfigurableField(
        target = ImagePsfMatchTask,
        doc = "Warp and PSF match template to exposure, then subtract",
    )
    detection = pexConfig.ConfigurableField(
        target = SourceDetectionTask,
        doc = "Low-threshold detection for final measurement",
    )
    dipolemeasurement = pexConfig.ConfigurableField(
        target = DipoleMeasurementTask,
        doc = "Final source measurement on low-threshold detections; dipole fitting enabled",
    )
    measurement = pexConfig.ConfigurableField(
        target = SourceMeasurementTask,
        doc = "Final source measurement on low-threshold detections; dipole fitting NOT enabled",
    )
    controlStepSize = pexConfig.Field(
        doc = "What step size (every Nth one) to select a control sample from the kernelSources",
        dtype = int,
        default = 5
    )
    controlRandomSeed = pexConfig.Field(
        doc = "Random seed for shuffing the control sample",
        dtype = int,
        default = 10
    )
    register = pexConfig.ConfigurableField(
        target = RegisterTask,
        doc = "Task to enable image-to-image image registration (warping)",
    )
    
    templateBgBinSize = pexConfig.Field(dtype=int, default=2048,
        doc = "Binsize for template background determination")

    templateSipOrder = pexConfig.Field(dtype=int, default=2,
        doc = "Sip Order for fitting the Template Wcs (default is too high, overfitting)")
    
    growFootprint = pexConfig.Field(dtype=int, default=2,
        doc = "Grow positive and negative footprints by this amount before merging")

    diaSourceMatchRadius = pexConfig.Field(dtype=float, default=0.5,
        doc = "Match radius (in arcseconds) for DiaSource to Source association")

    maxDiaSourcesToMeasure = pexConfig.Field(dtype=int, default=200,
        doc = "Do not measure more than this many sources with dipolemeasurement, use measurement") 

    def setDefaults(self):
        # Set default source selector and configure defaults for that one and some common alternatives
        self.sourceSelector.name = "diacatalog"
        self.sourceSelector["secondMoment"].clumpNSigma = 2.0
        # defaults are OK for catalog and diacatalog

        # DiaSource Detection
        self.detection.thresholdPolarity = "both"
        self.detection.reEstimateBackground = False
        self.detection.thresholdType = "pixel_stdev"

        # For shuffling the control sample
        random.seed(self.controlRandomSeed)

    def validate(self):
        pexConfig.Config.validate(self)
        if self.doMeasurement and not self.doDetection:
            raise ValueError("Cannot run source measurement without source detection.")
        if self.doMerge and not self.doDetection:
            raise ValueError("Cannot run source merging without source detection.")
        if self.doWriteHeavyFootprintsInSources and not self.doWriteSources:
            raise ValueError("Cannot write HeavyFootprints without doWriteSources")

class ImageDifferenceTask(pipeBase.CmdLineTask):
    """Subtract an image from a template coadd and measure the result
    """
    ConfigClass = ImageDifferenceConfig
    _DefaultName = "imageDifference"

    def __init__(self, **kwargs):
        pipeBase.CmdLineTask.__init__(self, **kwargs)
        self.makeSubtask("subtract")
        
        if self.config.doUseRegister:
            self.makeSubtask("register")

        if self.config.doSelectSources:
            self.sourceSelector = self.config.sourceSelector.apply()
        self.schema = afwTable.SourceTable.makeMinimalSchema()
        self.algMetadata = dafBase.PropertyList()
        if self.config.doDetection:
            self.makeSubtask("detection", schema=self.schema)
        if self.config.doMeasurement:
            self.makeSubtask("dipolemeasurement", schema=self.schema, algMetadata=self.algMetadata)
            self.makeSubtask("measurement", schema=afwTable.SourceTable.makeMinimalSchema(), 
                             algMetadata=self.algMetadata)

        if self.config.doMatchSources:
            self.schema.addField("refMatchId", "L", "unique id of reference catalog match")
            self.schema.addField("srcMatchId", "L", "unique id of source match")

        if self.config.doMeasurement:
            self.schema.addField(self.dipolemeasurement._ClassificationFlag, "F", 
                                 "probability of being a dipole")

    @pipeBase.timeMethod
    def run(self, sensorRef):
        """Subtract an image from a template coadd and measure the result
    
        Steps include:
        - warp template coadd to match WCS of image
        - PSF match image to warped template
        - subtract image from PSF-matched, warped template
        - persist difference image
        - detect sources
        - measure sources
        
        @param sensorRef: sensor-level butler data reference, used for the following data products:
        Input only:
        - calexp
        - psf
        - ccdExposureId
        - ccdExposureId_bits
        - apCorr
        - self.config.coaddName + "Coadd_skyMap"
        - self.config.coaddName + "Coadd"
        Input or output, depending on config:
        - self.config.coaddName + "Diff_subtractedExp"
        Output, depending on config:
        - self.config.coaddName + "Diff_matchedExp"
        - self.config.coaddName + "Diff_src"
            
        @return pipe_base Struct containing these fields:
        - subtractedExposure: exposure after subtracting template;
            the unpersisted version if subtraction not run but detection run
            None if neither subtraction nor detection run (i.e. nothing useful done)
        - subtractRes: results of subtraction task; None if subtraction not run
        - sources: detected and possibly measured sources; None if detection not run
        """
        self.log.info("Processing %s" % (sensorRef.dataId))

        # initialize outputs and some intermediate products
        subtractedExposure = None
        subtractRes = None
        selectSources = None
        kernelSources = None
        controlSources = None
        diaSources = None

        # We make one IdFactory that will be used by both icSrc and src datasets;
        # I don't know if this is the way we ultimately want to do things, but at least
        # this ensures the source IDs are fully unique.
        expBits = sensorRef.get("ccdExposureId_bits")
        expId = long(sensorRef.get("ccdExposureId"))
        idFactory = afwTable.IdFactory.makeSource(expId, 64 - expBits)
        
        # Retrieve the science image we wish to analyze
        exposure = sensorRef.get("calexp")
        if self.config.doAddCalexpBackground:
            calexpBackground = sensorRef.get("calexpBackground")
            mi = exposure.getMaskedImage()
            mi += calexpBackground
        sciencePsf = sensorRef.get("psf")
        if not sciencePsf:
            raise pipeBase.TaskError("No psf found")
        exposure.setPsf(sciencePsf)

        # compute scienceSigmaOrig: sigma of PSF of science image before pre-convolution
        ctr = afwGeom.Box2D(exposure.getBBox(afwImage.PARENT)).getCenter()
        psfAttr = PsfAttributes(sciencePsf, afwGeom.Point2I(ctr))
        scienceSigmaOrig = psfAttr.computeGaussianWidth(psfAttr.ADAPTIVE_MOMENT)
        
        subtractedExposureName = self.config.coaddName + "Diff_differenceExp"
        templateExposure = None  # Stitched coadd exposure
        templateApCorr = None  # Aperture correction appropriate for the coadd
        if self.config.doSubtract:
            templateExposure, templateApCorr = self.getTemplate(exposure, sensorRef)

            # sigma of PSF of template image before warping
            ctr = afwGeom.Box2D(templateExposure.getBBox(afwImage.PARENT)).getCenter()
            psfAttr = PsfAttributes(templateExposure.getPsf(), afwGeom.Point2I(ctr))
            templateSigma = psfAttr.computeGaussianWidth(psfAttr.ADAPTIVE_MOMENT)

            # if requested, convolve the science exposure with its PSF
            # (properly, this should be a cross-correlation, but our code does not yet support that)
            # compute scienceSigmaPost: sigma of science exposure with pre-convolution, if done,
            # else sigma of original science exposure
            if self.config.doPreConvolve:
                convControl = afwMath.ConvolutionControl()
                # cannot convolve in place, so make a new MI to receive convolved image
                srcMI = exposure.getMaskedImage()
                destMI = srcMI.Factory(srcMI.getDimensions())
                srcPsf = sciencePsf
                if self.config.useGaussianForPreConvolution:
                    # convolve with a simplified PSF model: a double Gaussian
                    kWidth, kHeight = sciencePsf.getKernel().getDimensions()
                    preConvPsf = afwDetect.createPsf("SingleGaussian", kWidth, kHeight, scienceSigmaOrig)
                else:
                    # convolve with science exposure's PSF model
                    preConvPsf = psf
                afwMath.convolve(destMI, srcMI, preConvPsf.getKernel(), convControl)
                exposure.setMaskedImage(destMI)
                scienceSigmaPost = scienceSigmaOrig * math.sqrt(2)
            else:
                scienceSigmaPost = scienceSigmaOrig

            # If requested, find sources in the image
            if self.config.doSelectSources:
                if not sensorRef.datasetExists("src"):
                    self.log.warn("Src product does not exist; running detection, measurement, selection")
                    # Run own detection and measurement; necessary in nightly processing
                    selectSources = self.subtract.getSelectSources(
                        exposure, 
                        sigma = scienceSigmaPost, 
                        doSmooth = not self.doPreConvolve,
                        idFactory = idFactory,
                    )
                else:
                    self.log.info("Source selection via src product")
                    # Sources already exist; for data release processing
                    selectSources = sensorRef.get("src")

                # Number of basis functions
                nparam = len(makeKernelBasisList(self.subtract.config.kernel.active,
                                                 referenceFwhmPix = scienceSigmaPost * FwhmPerSigma,
                                                 targetFwhmPix = templateSigma * FwhmPerSigma))

                if self.config.doAddMetrics:
                    # Modify the schema of all Sources
                    self.kcQa = diUtils.KernelCandidateQa(nparam, self.log)
                    selectSources = self.kcQa.addToSchema(selectSources)

                astrometer = measAstrom.Astrometry(measAstrom.MeasAstromConfig())
                astromRet = astrometer.useKnownWcs(selectSources, exposure=exposure)
                matches = astromRet.matches
                kernelSources = self.sourceSelector.selectSources(exposure, selectSources, matches=matches)
                random.shuffle(kernelSources, random.random)
                controlSources = kernelSources[::self.config.controlStepSize]
                [kernelSources.remove(x) for x in controlSources]

                self.log.info("Selected %d / %d sources for Psf matching (%d for control sample)" \
                                  % (len(kernelSources), len(selectSources), len(controlSources)))
            allresids = {}
            if self.config.doUseRegister:
                self.log.info("Registering images")
                
                # First step: we need to subtract the background out
                # for detection and measurement.  Use large binsize
                # for the background estimation.
                binsize = self.config.templateBgBinSize

                # Second step: we need to run detection on the
                # background-subtracted template
                #
                # Estimate FWHM for detection
                coaddSources = self.subtract.getSelectSources(
                    templateExposure,
                    sigma = templateSigma,
                    doSmooth = True,
                    idFactory = idFactory,
                    binsize = binsize,
                )

                # Third step: we need to fit the relative astrometry.
                #
                # One problem is that the SIP fits are w.r.t. CRPIX,
                # and these coadd patches have the CRPIX of the entire
                # tract, i.e. off the image.  This causes
                # register.fitWcs to fail.  A workaround for now is to
                # re-fit the Wcs which returns with a CRPIX that is on
                # the image, and *then* to fit for the relative Wcs.
                #
                # Requires low Sip order to avoid overfitting
                sipOrder = self.config.templateSipOrder
                astrometer = measAstrom.Astrometry(measAstrom.MeasAstromConfig(sipOrder=sipOrder))
                newWcs = astrometer.determineWcs(coaddSources, templateExposure).getWcs()
                results = self.register.run(coaddSources, newWcs, 
                                            templateExposure.getBBox(afwImage.PARENT), selectSources)

                warpedExp = self.register.warpExposure(templateExposure, results.wcs, 
                                            exposure.getWcs(), exposure.getBBox(afwImage.PARENT))
                templateExposure = warpedExp

                # Create debugging outputs on the astrometric
                # residuals as a function of position.  Persistence
                # not yet implemented; expected on (I believe) #2636.
                if self.config.doDebugRegister:
                    refCoordKey = results.matches[0].first.getTable().getCoordKey()
                    inCentroidKey = results.matches[0].second.getTable().getCentroidKey()
                    sids      = [m.first.getId() for m in results.matches]
                    positions = [m.first.get(refCoordKey) for m in results.matches]
                    residuals = [m.first.get(refCoordKey).getOffsetFrom(
                                   results.wcs.pixelToSky(m.second.get(inCentroidKey))) for
                                 m in results.matches]
                    allresids = dict(zip(sids, zip(positions, residuals)))

            # warp template exposure to match exposure,
            # PSF match template exposure to exposure,
            # then return the difference

            #Return warped template...  Construct sourceKernelCand list after subtract
            self.log.info("Subtracting images")
            subtractRes = self.subtract.subtractExposures(
                templateExposure = templateExposure,
                scienceExposure = exposure,
                scienceFwhmPix = scienceSigmaPost * FwhmPerSigma,
                templateFwhmPix = templateSigma * FwhmPerSigma,
                candidateList = kernelSources,
                convolveTemplate = self.config.convolveTemplate,
                doWarping = not self.config.doUseRegister
            )
            subtractedExposure = subtractRes.subtractedExposure

            if self.config.doWriteMatchedExp:
                sensorRef.put(subtractRes.matchedExposure, self.config.coaddName + "Diff_matchedExp")

        if self.config.doDetection:
            self.log.info("Running diaSource detection")
            if subtractedExposure is None:
                subtractedExposure = sensorRef.get(subtractedExposureName)
            
            # Get Psf from the appropriate input image if it doesn't exist
            if not subtractedExposure.hasPsf():
                if self.config.convolveTemplate:
                    subtractedExposure.setPsf(exposure.getPsf())
                else:
                    if templateExposure is None:
                        templateExposure, templateApCorr = self.getTemplate(exposure, sensorRef)
                    subtractedExposure.setPsf(templateExposure.getPsf())

            # Erase existing detection mask planes
            mask  = subtractedExposure.getMaskedImage().getMask()
            mask &= ~(mask.getPlaneBitMask("DETECTED") | mask.getPlaneBitMask("DETECTED_NEGATIVE"))

            table = afwTable.SourceTable.make(self.schema, idFactory)
            table.setMetadata(self.algMetadata)
            results = self.detection.makeSourceCatalog(
                table = table,
                exposure = subtractedExposure,
                doSmooth = not self.config.doPreConvolve
                )

            if self.config.doMerge:
                fpSet = results.fpSets.positive
                fpSet.merge(results.fpSets.negative, self.config.growFootprint, 
                            self.config.growFootprint, False)
                diaSources = afwTable.SourceCatalog(table)
                fpSet.makeSources(diaSources)
                self.log.info("Merging detections into %d sources" % (len(diaSources)))
            else:
                diaSources = results.sources

            if self.config.doMeasurement:
                self.log.info("Running diaSource measurement")
                if self.config.convolveTemplate:
                    apCorr = sensorRef.get("apCorr")
                else:
                    if templateApCorr is None:
                        templateExposure, templateApCorr = self.getTemplate(exposure, sensorRef)
                    apCorr = templateApCorr
                if len(diaSources) < self.config.maxDiaSourcesToMeasure:
                    self.dipolemeasurement.run(subtractedExposure, diaSources, apCorr)
                else:
                    self.measurement.run(subtractedExposure, diaSources, apCorr)

            # Match with the calexp sources if possible
            if self.config.doMatchSources:
                if sensorRef.datasetExists("src"):
                    # Create key,val pair where key=diaSourceId and val=sourceId
                    matchRadAsec = self.config.diaSourceMatchRadius
                    matchRadPixel = matchRadAsec / exposure.getWcs().pixelScale().asArcseconds()
                    # Just the closest match
<<<<<<< HEAD
                    srcMatches = afwTable.matchXy(sensorRef.get("src"), diaSources, matchRadPixel, True) 
                    srcMatchDict = dict([(srcMatch.second.getId(), srcMatch.first.getId()) for \
                                             srcMatch in srcMatches])
                    self.log.info("Matched %d / %d diaSources to sources" % (len(srcMatches), len(diaSources)))
=======
                    # This does not do what I expect so I cobbled together a brute force method in python 
                    #srcMatches = afwTable.matchXy(sensorRef.get("src"), diaSources, matchRadPixel, True) 
                    #self.log.info("Found %i matches to the source catalog"%(len(srcMatches)))
                    #srcMatchDict = dict([(srcMatch.second.getId(), srcMatch.first.getId()) for \
                    #                         srcMatch in srcMatches])
                    srcMatchDict = diUtils.matchXY(sensorRef.get("src"), diaSources, matchRadPixel)
                    self.log.info("Found %i matches to the source catalog"%(len(srcMatchDict)))
>>>>>>> 40313e54
                else:
                    self.log.warn("Src product does not exist; cannot match with diaSources")
                    srcMatchDict = {}

                # Create key,val pair where key=diaSourceId and val=refId
                astrometer = measAstrom.Astrometry(measAstrom.MeasAstromConfig(catalogMatchDist=matchRadAsec))
                astromRet = astrometer.useKnownWcs(diaSources, exposure=exposure)
                refMatches = astromRet.matches
                if refMatches is None:
                    self.log.warn("No diaSource matches with reference catalog")
                    refMatchDict = {}
                else:
                    self.log.info("Matched %d / %d diaSources to reference catalog" % (len(refMatches), len(diaSources)))
                    refMatchDict = dict([(refMatch.second.getId(), refMatch.first.getId()) for \
                                             refMatch in refMatches])

                # Assign source Ids
                for diaSource in diaSources:                    
                    sid = diaSource.getId()
                    if srcMatchDict.has_key(sid):
                        diaSource.set("srcMatchId", srcMatchDict[sid])
                    if refMatchDict.has_key(sid):
                        diaSource.set("refMatchId", refMatchDict[sid])
                        
            if diaSources is not None and self.config.doWriteSources:
                if self.config.doWriteHeavyFootprintsInSources:
                    diaSources.setWriteHeavyFootprints(True)
                sensorRef.put(diaSources, self.config.coaddName + "Diff_diaSrc")

            if self.config.doAddMetrics and self.config.doSelectSources:
                self.log.info("Evaluating metrics and control sample")

                kernelCandList = []
                for cell in subtractRes.kernelCellSet.getCellList():
                    for cand in cell.begin(False): # include bad candidates
                        kernelCandList.append(cast_KernelCandidateF(cand))

                # Get basis list to build control sample kernels
                basisList = afwMath.cast_LinearCombinationKernel(
                    kernelCandList[0].getKernel(KernelCandidateF.ORIG)).getKernelList()

                controlCandList = \
                    diffimTools.sourceTableToCandList(controlSources, subtractRes.warpedExposure, exposure, 
                                                      self.config.subtract.kernel.active, 
                                                      self.config.subtract.kernel.active.detectionConfig, 
                                                      self.log, dobuild=True, basisList=basisList)

                self.kcQa.apply(kernelCandList, subtractRes.psfMatchingKernel, subtractRes.backgroundModel, 
                                dof=nparam)
                self.kcQa.apply(controlCandList, subtractRes.psfMatchingKernel, subtractRes.backgroundModel)

                if self.config.doDetection:
                    self.kcQa.aggregate(selectSources, self.metadata, allresids, diaSources)
                else:
                    self.kcQa.aggregate(selectSources, self.metadata, allresids)

                #Persist using butler
                sensorRef.put(selectSources, self.config.coaddName + "Diff_kernelSrc")

        if self.config.doWriteSubtractedExp:
            sensorRef.put(subtractedExposure, subtractedExposureName)
 
        self.runDebug(exposure, subtractRes, selectSources, kernelSources, diaSources)
        return pipeBase.Struct(
            subtractedExposure = subtractedExposure,
            subtractRes = subtractRes,
            sources = diaSources,
        )

    def runDebug(self, exposure, subtractRes, selectSources, kernelSources, diaSources):
        import lsstDebug
        import lsst.afw.display.ds9 as ds9
        display = lsstDebug.Info(__name__).display 
        showSubtracted = lsstDebug.Info(__name__).showSubtracted
        showPixelResiduals = lsstDebug.Info(__name__).showPixelResiduals
        showDiaSources = lsstDebug.Info(__name__).showDiaSources
        showDipoles = lsstDebug.Info(__name__).showDipoles
        maskTransparency = lsstDebug.Info(__name__).maskTransparency   
        if not maskTransparency:
            maskTransparency = 0
        ds9.setMaskTransparency(maskTransparency)

        if display and showSubtracted:
            ds9.mtv(subtractRes.subtractedExposure, frame=lsstDebug.frame, title="Subtracted image")
            mi = subtractRes.subtractedExposure.getMaskedImage()
            x0, y0 = mi.getX0(), mi.getY0()
            with ds9.Buffering():
                for s in diaSources:
                    x, y = s.getX() - x0, s.getY() - y0
                    ctype = "red" if s.get("flags.negative") else "yellow"
                    if (s.get("flags.pixel.interpolated.center") or s.get("flags.pixel.saturated.center") or
                        s.get("flags.pixel.cr.center")):
                        ptype = "x"
                    elif (s.get("flags.pixel.interpolated.any") or s.get("flags.pixel.saturated.any") or
                          s.get("flags.pixel.cr.any")):
                        ptype = "+"
                    else:
                        ptype = "o"
                    ds9.dot(ptype, x, y, size=4, frame=lsstDebug.frame, ctype=ctype)
            lsstDebug.frame += 1

        if display and showPixelResiduals and selectSources:
            import lsst.ip.diffim.utils as diUtils
            nonKernelSources = []
            for source in selectSources:
                if not source in kernelSources:
                    nonKernelSources.append(source)

            diUtils.plotPixelResiduals(exposure,
                                       subtractRes.warpedExposure,
                                       subtractRes.subtractedExposure,
                                       subtractRes.kernelCellSet,
                                       subtractRes.psfMatchingKernel,
                                       subtractRes.backgroundModel,
                                       nonKernelSources,
                                       self.subtract.config.kernel.active.detectionConfig,
                                       origVariance = False)
            diUtils.plotPixelResiduals(exposure,
                                       subtractRes.warpedExposure,
                                       subtractRes.subtractedExposure,
                                       subtractRes.kernelCellSet,
                                       subtractRes.psfMatchingKernel,
                                       subtractRes.backgroundModel,
                                       nonKernelSources,
                                       self.subtract.config.kernel.active.detectionConfig, 
                                       origVariance = True)
        if display and showDiaSources:
            import lsst.ip.diffim.utils as diUtils
            flagChecker   = SourceFlagChecker(diaSources)
            isFlagged     = [flagChecker(x) for x in diaSources]
            isDipole      = [x.get("classification.dipole") for x in diaSources]
            diUtils.showDiaSources(diaSources, subtractRes.subtractedExposure, isFlagged, isDipole, 
                                   frame=lsstDebug.frame)
            lsstDebug.frame += 1
        
        if display and showDipoles:
            DipoleAnalysis().displayDipoles(subtractRes.subtractedExposure, diaSources, 
                                            frame=lsstDebug.frame)
            lsstDebug.frame += 1
            
           
    def getTemplate(self, exposure, sensorRef, border=10):
        """Return a template coadd exposure that overlaps the exposure
        
        @param[in] exposure: exposure
        @param[in] sensorRef: a Butler data reference that can be used to obtain coadd data
        @param[in] border: number of pixels to grow border (e.g. margin for warping)

        @return coaddExposure: a template coadd exposure assembled out of patches
        """
        skyMap = sensorRef.get(datasetType=self.config.coaddName + "Coadd_skyMap")
        expWcs = exposure.getWcs()
        expBoxD = afwGeom.Box2D(exposure.getBBox(afwImage.PARENT))
        expBoxD.grow(border)
        ctrSkyPos = expWcs.pixelToSky(expBoxD.getCenter())
        tractInfo = skyMap.findTract(ctrSkyPos)
        self.log.info("Using skyMap tract %s" % (tractInfo.getId(),))
        skyCorners = [expWcs.pixelToSky(pixPos) for pixPos in expBoxD.getCorners()]
        patchList = tractInfo.findPatchList(skyCorners)
            
        if not patchList:
            raise RuntimeError("No suitable tract found")
        self.log.info("Assembling %s coadd patches" % (len(patchList),))

        # compute coadd bbox
        coaddWcs = tractInfo.getWcs()
        coaddBBoxD = afwGeom.Box2D()
        for skyPos in skyCorners:
            coaddBBoxD.include(coaddWcs.skyToPixel(skyPos))
        coaddBBox = afwGeom.Box2I(coaddBBoxD)
        del coaddBBoxD # no longer needed and could be confused with coaddBBox
        self.log.info("exposure dimensions=%s; coadd dimensions=%s" % \
            (exposure.getDimensions(), coaddBBox.getDimensions()))
        
        # assemble coadd exposure from subregions of patches
        coaddExposure = afwImage.ExposureF(coaddBBox, coaddWcs)
        edgeMask = afwImage.MaskU.getPlaneBitMask("EDGE")
        coaddExposure.getMaskedImage().set(np.nan, edgeMask, np.nan)
        nPatchesFound = 0
        coaddFilter = None
        coaddPsf = None
        coaddApCorr = None
        for patchInfo in patchList:
            patchSubBBox = patchInfo.getOuterBBox()
            patchSubBBox.clip(coaddBBox)
            if patchSubBBox.isEmpty():
                self.log.info("skip tract=%(tract)s; no overlapping pixels" % patchArgDict)
                continue
            patchArgDict = dict(
                datasetType = self.config.coaddName + "Coadd_sub",
                bbox = patchSubBBox,
                imageOrigin = "PARENT",
                tract = tractInfo.getId(),
                patch = "%s,%s" % (patchInfo.getIndex()[0], patchInfo.getIndex()[1]),
            )
            if not sensorRef.datasetExists(**patchArgDict):
                self.log.warn("%(datasetType)s, tract=%(tract)s, patch=%(patch)s does not exist" \
                                  % patchArgDict)
                continue

            nPatchesFound += 1
            self.log.info("Reading patch %s" % patchArgDict)
            coaddPatch = sensorRef.get(**patchArgDict)
            coaddView = afwImage.MaskedImageF(coaddExposure.getMaskedImage(),
                coaddPatch.getBBox(afwImage.PARENT), afwImage.PARENT)
            coaddView <<= coaddPatch.getMaskedImage()
            if coaddFilter is None:
                coaddFilter = coaddPatch.getFilter()

            # Retrieve the PSF for this coadd tract, if not already retrieved
            if coaddPsf is None:
                patchPsfDict = dict(
                    datasetType = self.config.coaddName + "Coadd_psf",
                    tract = tractInfo.getId(),
                    patch = "%s,%s" % (patchInfo.getIndex()[0], patchInfo.getIndex()[1]),
                )
                if not sensorRef.datasetExists(**patchPsfDict):
                    self.log.warn("%(datasetType)s, tract=%(tract)s, patch=%(patch)s does not exist" \
                                      % patchPsfDict)
                    continue
                coaddPsf = sensorRef.get(**patchPsfDict)

            # Retrieve the aperture correction for this coadd tract, if not already retrieved
            if coaddApCorr is None:
                patchApCorrDict = dict(
                    datasetType = self.config.coaddName + "Coadd_apCorr",
                    tract = tractInfo.getId(),
                    patch = "%s,%s" % (patchInfo.getIndex()[0], patchInfo.getIndex()[1]),
                    )
                if not sensorRef.datasetExists(**patchApCorrDict):
                    self.log.warn("%(datasetType)s, tract=%(tract)s, patch=%(patch)s does not exist" \
                                      % patchApCorrDict)
                    continue
                coaddApCorr = sensorRef.get(**patchApCorrDict)

        if nPatchesFound == 0:
            raise RuntimeError("No patches found!")

        if coaddPsf is None:
            raise RuntimeError("No coadd Psf found!")

        coaddExposure.setPsf(coaddPsf)
        coaddExposure.setFilter(coaddFilter)
        return coaddExposure, coaddApCorr

    def _getConfigName(self):
        """Return the name of the config dataset
        """
        return "%sDiff_config" % (self.config.coaddName,)
    
    def _getMetadataName(self):
        """Return the name of the metadata dataset
        """
        return "%sDiff_metadata" % (self.config.coaddName,)

    @classmethod
    def _makeArgumentParser(cls):
        """Create an argument parser
        """
        return pipeBase.ArgumentParser(name=cls._DefaultName, datasetType="calexp")<|MERGE_RESOLUTION|>--- conflicted
+++ resolved
@@ -454,21 +454,13 @@
                     # Create key,val pair where key=diaSourceId and val=sourceId
                     matchRadAsec = self.config.diaSourceMatchRadius
                     matchRadPixel = matchRadAsec / exposure.getWcs().pixelScale().asArcseconds()
-                    # Just the closest match
-<<<<<<< HEAD
-                    srcMatches = afwTable.matchXy(sensorRef.get("src"), diaSources, matchRadPixel, True) 
-                    srcMatchDict = dict([(srcMatch.second.getId(), srcMatch.first.getId()) for \
-                                             srcMatch in srcMatches])
-                    self.log.info("Matched %d / %d diaSources to sources" % (len(srcMatches), len(diaSources)))
-=======
+
                     # This does not do what I expect so I cobbled together a brute force method in python 
                     #srcMatches = afwTable.matchXy(sensorRef.get("src"), diaSources, matchRadPixel, True) 
-                    #self.log.info("Found %i matches to the source catalog"%(len(srcMatches)))
                     #srcMatchDict = dict([(srcMatch.second.getId(), srcMatch.first.getId()) for \
                     #                         srcMatch in srcMatches])
                     srcMatchDict = diUtils.matchXY(sensorRef.get("src"), diaSources, matchRadPixel)
-                    self.log.info("Found %i matches to the source catalog"%(len(srcMatchDict)))
->>>>>>> 40313e54
+                    self.log.info("Matched %d / %d diaSources to sources" % (len(srcMatchDict), len(diaSources)))
                 else:
                     self.log.warn("Src product does not exist; cannot match with diaSources")
                     srcMatchDict = {}
